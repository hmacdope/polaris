--- conflicted
+++ resolved
@@ -413,11 +413,7 @@
         logger.success(f"Your result has been successfully uploaded to the Hub. View it here: {result_url}")
         return response
 
-<<<<<<< HEAD
-    def upload_dataset(self, dataset: Dataset, access: AccessType = "private"):
-=======
-    def upload_dataset(self, dataset: Dataset, timeout: TimeoutTypes = (10, 200)):
->>>>>>> 8da092f3
+    def upload_dataset(self, dataset: Dataset, access: AccessType = "private", timeout: TimeoutTypes = (10, 200)):
         """Upload the dataset to the Polaris Hub.
 
         Info: Owner
@@ -432,11 +428,8 @@
 
         Args:
             dataset: The dataset to upload.
-<<<<<<< HEAD
             access: Grant public or private access to result
-=======
             timeout: Request timeout values. User can modify the value when uploading large dataset as needed.
->>>>>>> 8da092f3
         """
 
         # Get the serialized data-model
