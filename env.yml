--- conflicted
+++ resolved
@@ -24,13 +24,8 @@
   - jenkspy
 
   # Chemistry
-<<<<<<< HEAD
   - datamol >=0.11.1
-  
-=======
-  - datamol
-
->>>>>>> 200b5b2d
+ 
   # Storage
   - zarr
   - pyarrow
