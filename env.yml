--- conflicted
+++ resolved
@@ -3,7 +3,6 @@
 
 dependencies:
   - python >=3.10
-<<<<<<< HEAD
   - pip
   - tqdm
   - loguru
@@ -20,29 +19,20 @@
 
   # Chemistry
   - datamol
-=======
-  - numpy
-  - datamol
-  - pandas
-  - loguru
+  
+  # Storage
   - zarr
   - pyarrow
   - fastparquet
->>>>>>> 49ff8682
 
   # Dev
   - pytest
   - pytest-xdist
   - pytest-cov
-<<<<<<< HEAD
   - black >=23
   - gradio
   - jupyterlab
   - ipywidgets
-=======
-  - black >=22
-  - typer
->>>>>>> 49ff8682
 
   # Doc
   - mkdocs
@@ -52,8 +42,4 @@
   - mkdocs-jupyter
   - markdown-include
   - mdx_truly_sane_lists
-<<<<<<< HEAD
-  - nbconvert
-=======
->>>>>>> 49ff8682
   - mike >=1.0.0