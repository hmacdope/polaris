--- conflicted
+++ resolved
@@ -15,11 +15,8 @@
 
   # Scientific
   - numpy
-<<<<<<< HEAD
   - datamol >=0.11.1
   - seaborn
-=======
->>>>>>> db34b6e0
   - pandas
   - scipy
   - scikit-learn
